--- conflicted
+++ resolved
@@ -47,9 +47,11 @@
   /**
    * Returns the main thread pool for an app. Implementations may return the same instance of
    * <code>ExecutorService</code> for multiple apps. The returned thread pool is used for
-   * short-lived tasks by all components of an app. For long-lived tasks (such as the ones
-   * started by the Realtime Database client), the SDK creates dedicated executors using the
-   * <code>ThreadFactory</code> returned by {@link #getThreadFactory()}.
+   * short-lived tasks by all components of an app.
+   *
+   * <p>For long-lived tasks (such as the ones started by the Realtime Database client), the SDK
+   * creates dedicated executors using the <code>ThreadFactory</code> returned by the
+   * {@link #getThreadFactory()} method.
    *
    * @param app A {@link FirebaseApp} instance.
    * @return A non-null {@link ExecutorService} instance.
@@ -58,9 +60,9 @@
   protected abstract ExecutorService getExecutor(@NonNull FirebaseApp app);
 
   /**
-   * Cleans up the thread pool associated with an app. This method is invoked when an
-   * app is deleted. This is guaranteed to be called with the ExecutorService returned by
-   * {@link #getExecutor(FirebaseApp)} for the corresponding app.
+   * Cleans up the thread pool associated with an app. This method is invoked when an app
+   * is deleted. This is guaranteed to be called with the <code>ExecutorService</code> previously
+   * returned by {@link #getExecutor(FirebaseApp)} for the corresponding app.
    *
    * @param app A {@link FirebaseApp} instance.
    */
@@ -68,17 +70,14 @@
       @NonNull FirebaseApp app, @NonNull ExecutorService executor);
 
   /**
-<<<<<<< HEAD
    * Returns the <code>ThreadFactory</code> to be used for creating long-lived threads. This is
-   * used for the tasks started by the Realtime Database client (RunLoop, EventTarget etc.), as
-   * well as the scheduled task executor initialized by {@link FirebaseApp}. The SDK guarantees
+   * used mainly to create the long-lived worker threads for the Realtime Database client, and
+   * other scheduled (periodic) tasks started by the SDK. The SDK guarantees
    * clean termination of all the threads started via this <code>ThreadFactory</code>, upon
    * calling {@link FirebaseApp#delete()}.
-=======
-   * Returns the <code>ThreadFactory</code> to be used for creating any additional threads
-   * required by the SDK. This is used mainly to create the long-lived worker threads for
-   * Realtime Database client.
->>>>>>> 846c93c4
+   *
+   * <p>If long-lived threads cannot be supported in the current runtime, this method may
+   * throw a RuntimeException.
    *
    * @return A non-null <code>ThreadFactory</code>.
    */
