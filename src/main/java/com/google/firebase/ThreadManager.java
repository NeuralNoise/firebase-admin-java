/*
 * Copyright 2017 Google Inc.
 *
 * Licensed under the Apache License, Version 2.0 (the "License");
 * you may not use this file except in compliance with the License.
 * You may obtain a copy of the License at
 *
 *     http://www.apache.org/licenses/LICENSE-2.0
 *
 * Unless required by applicable law or agreed to in writing, software
 * distributed under the License is distributed on an "AS IS" BASIS,
 * WITHOUT WARRANTIES OR CONDITIONS OF ANY KIND, either express or implied.
 * See the License for the specific language governing permissions and
 * limitations under the License.
 */

package com.google.firebase;

import static com.google.common.base.Preconditions.checkNotNull;

import com.google.common.util.concurrent.ListeningExecutorService;
import com.google.common.util.concurrent.MoreExecutors;
import com.google.firebase.internal.NonNull;

import java.util.concurrent.ExecutorService;
import java.util.concurrent.ThreadFactory;

/**
 * An interface that controls the thread pools and thread factories used by the Admin SDK. Each
 * instance of {@link FirebaseApp} uses an implementation of this interface to create and manage
 * threads. Multiple app instances may use the same <code>ThreadManager</code> instance.
 * Methods in this interface may get invoked multiple times by the same
 * app, during its lifetime. Apps may also invoke methods of this interface concurrently, and
 * therefore implementations should provide any synchronization necessary.
 */
public abstract class ThreadManager {

  @NonNull
  final FirebaseExecutor getFirebaseExecutor(@NonNull FirebaseApp app) {
    return new FirebaseExecutor(getExecutor(app));
  }

  final void releaseFirebaseExecutor(@NonNull FirebaseApp app, @NonNull FirebaseExecutor executor) {
    releaseExecutor(app, executor.delegate);
  }

  /**
   * Returns the main thread pool for an app. Implementations may return the same instance of
   * <code>ExecutorService</code> for multiple apps. The returned thread pool is used for
   * short-lived tasks by all components of an app.
   *
   * <p>For long-lived tasks (such as the ones started by the Realtime Database client), the SDK
   * creates dedicated executors using the <code>ThreadFactory</code> returned by the
   * {@link #getThreadFactory()} method.
   *
   * @param app A {@link FirebaseApp} instance.
   * @return A non-null {@link ExecutorService} instance.
   */
  @NonNull
  protected abstract ExecutorService getExecutor(@NonNull FirebaseApp app);

  /**
   * Cleans up the thread pool associated with an app. This method is invoked when an app
   * is deleted. This is guaranteed to be called with the <code>ExecutorService</code> previously
   * returned by {@link #getExecutor(FirebaseApp)} for the corresponding app.
   *
   * @param app A {@link FirebaseApp} instance.
   */
  protected abstract void releaseExecutor(
      @NonNull FirebaseApp app, @NonNull ExecutorService executor);

  /**
<<<<<<< HEAD
   * Returns the <code>ThreadFactory</code> to be used for creating long-lived threads. This is
   * used mainly to create the long-lived worker threads for the Realtime Database client, and
   * other scheduled (periodic) tasks started by the SDK. The SDK guarantees
   * clean termination of all the threads started via this <code>ThreadFactory</code>, upon
   * calling {@link FirebaseApp#delete()}.
   *
   * <p>If long-lived threads cannot be supported in the current runtime, this method may
   * throw a RuntimeException.
=======
   * Returns the <code>ThreadFactory</code> to be used for creating any additional threads
   * required by the SDK. This is used mainly to create the long-lived worker threads for
   * the Realtime Database client.
>>>>>>> b310b0a1
   *
   * @return A non-null <code>ThreadFactory</code>.
   */
  @NonNull
  protected abstract ThreadFactory getThreadFactory();

  /**
   * Wraps an ExecutorService in a ListeningExecutorService while keeping a reference to the
   * original ExecutorService. This reference is used when it's time to release/cleanup the
   * original ExecutorService.
   */
  static final class FirebaseExecutor {
    private final ExecutorService delegate;
    private final ListeningExecutorService listeningExecutor;

    private FirebaseExecutor(ExecutorService delegate) {
      this.delegate = checkNotNull(delegate, "ExecutorService must not be null");
      this.listeningExecutor = MoreExecutors.listeningDecorator(delegate);
    }

    ListeningExecutorService getListeningExecutor() {
      return listeningExecutor;
    }
  }

}<|MERGE_RESOLUTION|>--- conflicted
+++ resolved
@@ -70,20 +70,14 @@
       @NonNull FirebaseApp app, @NonNull ExecutorService executor);
 
   /**
-<<<<<<< HEAD
    * Returns the <code>ThreadFactory</code> to be used for creating long-lived threads. This is
    * used mainly to create the long-lived worker threads for the Realtime Database client, and
    * other scheduled (periodic) tasks started by the SDK. The SDK guarantees
-   * clean termination of all the threads started via this <code>ThreadFactory</code>, upon
+   * clean termination of all threads started via this <code>ThreadFactory</code>, upon
    * calling {@link FirebaseApp#delete()}.
    *
    * <p>If long-lived threads cannot be supported in the current runtime, this method may
    * throw a RuntimeException.
-=======
-   * Returns the <code>ThreadFactory</code> to be used for creating any additional threads
-   * required by the SDK. This is used mainly to create the long-lived worker threads for
-   * the Realtime Database client.
->>>>>>> b310b0a1
    *
    * @return A non-null <code>ThreadFactory</code>.
    */
